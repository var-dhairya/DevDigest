--- conflicted
+++ resolved
@@ -43,35 +43,7 @@
   try {
     console.log('🔄 Starting content refresh...')
     
-    // Add timeout handling - 25 seconds to be safe
-    const timeoutPromise = new Promise((_, reject) => {
-      setTimeout(() => reject(new Error('Request timeout')), 25000)
-    })
-    
-    const refreshPromise = performRefresh()
-    
-    // Race between timeout and actual refresh
-    const result = await Promise.race([refreshPromise, timeoutPromise])
-    
-    return NextResponse.json(result)
-    
-  } catch (error) {
-    console.error('❌ Content refresh failed:', error.message)
-    
-    // Always return JSON, never let HTML error pages through
-    return NextResponse.json({
-      success: false,
-      error: error.message || 'An error occurred during refresh',
-      timestamp: new Date().toISOString()
-    }, { status: 500 })
-  }
-}
-
-async function performRefresh() {
-  try {
-    console.log('🔌 Attempting database connection...')
     await connectDB()
-    console.log('✅ Database connected successfully')
     
     // Get Reddit access token for OAuth endpoints
     const redditToken = await getRedditAccessToken()
@@ -79,46 +51,6 @@
     const sources = await Source.find({ isActive: true }).sort({ priority: 1 })
     console.log(`📰 Found ${sources.length} active sources`)
     
-<<<<<<< HEAD
-    if (sources.length === 0) {
-      return {
-        success: true,
-        message: 'No active sources found',
-        data: { 
-          totalFetched: 0,
-          sourcesProcessed: 0,
-          timestamp: new Date().toISOString()
-        }
-      }
-    }
-    
-    let totalFetched = 0
-    let newPostsCount = 0
-    let errors = []
-    const startTime = Date.now()
-    const maxDuration = 15000 // 15 seconds max to leave buffer for response
-    
-    for (const source of sources) {
-      // Check if we're approaching timeout
-      if (Date.now() - startTime > maxDuration) {
-        console.log('⏰ Approaching timeout, stopping refresh process')
-        break
-      }
-      
-      try {
-        console.log(`🔍 Processing source: ${source.name} (${source.type})`)
-        
-        let fetchedCount = 0
-        
-        if (source.type === 'reddit') {
-          fetchedCount = await fetchRedditContent(source)
-        } else if (source.type === 'rss') {
-          fetchedCount = await fetchRSSContent(source)
-        } else if (source.type === 'api') {
-          fetchedCount = await fetchAPIContent(source)
-        }
-        
-=======
     const MAX_TOTAL_POSTS = 25 // Limit total posts across all sources
     const MAX_POSTS_PER_SOURCE = Math.max(3, Math.floor(MAX_TOTAL_POSTS / sources.length)) // Fair distribution
     
@@ -172,18 +104,9 @@
       
       if (result.status === 'fulfilled') {
         const { fetchedCount, sourceType } = result.value
->>>>>>> 130607fe
         totalFetched += fetchedCount
         newPostsCount += fetchedCount
         
-<<<<<<< HEAD
-        // Reduced delay to speed up processing
-        await new Promise(resolve => setTimeout(resolve, 500))
-        
-      } catch (error) {
-        console.error(`❌ Error processing source ${source.name}:`, error.message)
-        errors.push(`${source.name}: ${error.message}`)
-=======
         if (fetchedCount > 0) {
           sourceStats[sourceType].success++
           sourceStats[sourceType].totalFetched += fetchedCount
@@ -201,16 +124,11 @@
       } else {
         console.error(`❌ ${source.name} failed:`, result.reason)
         sourceStats[source.type].failed++
->>>>>>> 130607fe
       }
       
       sourceStats[source.type].processed++
     }
     
-<<<<<<< HEAD
-    const duration = Date.now() - startTime
-    console.log(`🎉 Content refresh completed in ${duration}ms! Total new posts: ${newPostsCount}`)
-=======
     // Print detailed summary
     console.log('\n📊 REFRESH SUMMARY:')
     console.log(`🎯 Total new posts: ${newPostsCount} (Limit: ${MAX_TOTAL_POSTS})`)
@@ -221,39 +139,26 @@
     console.log(`🔌 API: ${sourceStats.api.processed} processed, ${sourceStats.api.success} success, ${sourceStats.api.failed} failed, ${sourceStats.api.totalFetched} posts`)
     
     console.log(`\n🎉 Content refresh completed!`)
->>>>>>> 130607fe
-    
-    return {
+    
+    return NextResponse.json({
       success: true,
       message: `Successfully fetched ${newPostsCount} new posts from ${sources.length} sources (Limit: ${MAX_TOTAL_POSTS})`,
       data: { 
         totalFetched: newPostsCount,
         sourcesProcessed: sources.length,
-<<<<<<< HEAD
-        timestamp: new Date().toISOString(),
-        duration: duration,
-        errors: errors.length > 0 ? errors : undefined
-=======
         sourceStats,
         maxPostsLimit: MAX_TOTAL_POSTS,
         maxPostsPerSource: MAX_POSTS_PER_SOURCE,
         timestamp: new Date().toISOString()
->>>>>>> 130607fe
-      }
-    }
+      }
+    })
     
   } catch (error) {
-    console.error('❌ Database or connection error:', error.message)
-    console.error('❌ Error stack:', error.stack)
-    
-    // Check if it's a MongoDB connection error
-    if (error.message.includes('MongoNetworkError') || error.message.includes('MongoServerSelectionError')) {
-      throw new Error('Database connection failed. Please check your MongoDB connection.')
-    } else if (error.message.includes('MongoParseError')) {
-      throw new Error('Database configuration error. Please check your MongoDB URI.')
-    } else {
-      throw new Error(`Database error: ${error.message}`)
-    }
+    console.error('❌ Content refresh failed:', error.message)
+    return NextResponse.json({
+      success: false,
+      error: error.message
+    }, { status: 500 })
   }
 }
 
@@ -262,50 +167,6 @@
   const startTime = Date.now()
   
   try {
-<<<<<<< HEAD
-    // Check if we have OAuth tokens
-    if (!source.oauth?.accessToken) {
-      console.log(`  ⚠️ No OAuth access token found for Reddit source ${source.name}`)
-      console.log(`  💡 You need to complete the OAuth flow first`)
-      return 0
-    }
-    
-    // Check if token is expired and try to refresh it
-    if (source.oauth.expiresAt && new Date() > source.oauth.expiresAt) {
-      console.log(`  ⚠️ OAuth token expired for Reddit source ${source.name}`)
-      const refreshed = await refreshRedditToken(source)
-      if (!refreshed) {
-        console.log(`  ❌ Failed to refresh token for ${source.name}`)
-        return 0
-      }
-      // Get the updated source with new token
-      const updatedSource = await Source.findById(source._id)
-      source = updatedSource
-    }
-    
-    // Use OAuth endpoint instead of public JSON endpoint
-    const url = `https://oauth.reddit.com/r/${source.config.subreddit}/${source.config.sortBy}?t=${source.config.timeFilter}&limit=10`
-    
-    const response = await fetch(url, {
-      headers: {
-        'Authorization': `Bearer ${source.oauth.accessToken}`,
-        'User-Agent': 'DevDigest/1.0.0 (by /u/your_username) - https://dev-digest-ag.vercel.app'
-      }
-    })
-
-    if (!response.ok) {
-      if (response.status === 401) {
-        console.log(`  ⚠️ OAuth token invalid for Reddit source ${source.name}`)
-        console.log(`  💡 You need to re-authenticate`)
-        return 0
-      }
-      if (response.status === 403) {
-        console.log(`  ⚠️ Reddit OAuth API returned 403 - this shouldn't happen with proper OAuth`)
-        console.log(`  💡 Check your app permissions and rate limits`)
-        return 0
-      }
-      throw new Error(`Reddit OAuth API returned ${response.status}`)
-=======
     console.log(`🔍 Processing ${source.name} (${sourceType})`)
     
     let fetchedCount = 0
@@ -316,7 +177,6 @@
       fetchedCount = await fetchRSSContent(source, maxPosts)
     } else if (sourceType === 'api') {
       fetchedCount = await fetchAPIContent(source, maxPosts)
->>>>>>> 130607fe
     }
     
     const processingTime = Date.now() - startTime
@@ -331,69 +191,6 @@
   }
 }
 
-<<<<<<< HEAD
-    const data = await response.json()
-    const posts = data.data.children || []
-
-    let fetchedCount = 0
-    for (const post of posts.slice(0, 10)) { // Reduced from 20 to 10
-      const postData = post.data
-      
-      // Skip posts without required fields
-      if (!postData.title || !postData.url) {
-        console.log(`    ⏭️ Skipping post without title or URL`)
-        continue
-      }
-      
-      // Check if content already exists to avoid duplicate URL errors
-      const existingContent = await Content.findOne({ url: postData.url })
-      if (existingContent) {
-        console.log(`    ⏭️ Skipping duplicate: ${postData.title}`)
-        continue
-      }
-      
-      // Create content item with validation
-      try {
-        const content = new Content({
-          title: postData.title || 'Untitled Post',
-          url: postData.url,
-          source: source.name,
-          publishedAt: new Date(postData.created_utc * 1000),
-          summary: postData.selftext?.substring(0, 500) || 'No description available',
-          content: postData.selftext || null,
-          sentiment: 'neutral',
-          category: source.category,
-          difficulty: 'Beginner',
-          readingTime: Math.ceil((postData.title.length + (postData.selftext?.length || 0)) / 200),
-          technologies: extractTechnologies(postData.title + ' ' + (postData.selftext || '')),
-          keyInsights: [],
-          quality: 'medium',
-          isProcessed: false,
-          metadata: {
-            author: postData.author || 'Unknown',
-            tags: postData.link_flair_text ? [postData.link_flair_text] : [],
-            wordCount: (postData.title.length + (postData.selftext?.length || 0)),
-            upvotes: postData.ups || 0,
-            comments: postData.num_comments || 0,
-            images: extractImages(postData),
-            isVideo: postData.is_video || false,
-            thumbnail: postData.thumbnail,
-            preview: postData.preview
-          }
-        })
-
-        await content.save()
-        fetchedCount++
-        console.log(`    ✅ Saved: ${postData.title}`)
-      } catch (saveError) {
-        console.error(`    ❌ Failed to save post: ${saveError.message}`)
-        // Continue with next post instead of failing completely
-      }
-    }
-
-    console.log(`  ✅ Fetched ${fetchedCount} posts from Reddit OAuth API`)
-    return fetchedCount
-=======
 async function fetchRedditContent(source, maxPosts, token) {
   console.log(`  📱 Fetching Reddit content from r/${source.config.subreddit}`)
   
@@ -482,63 +279,13 @@
     
     console.log(`    📊 Found ${posts.length} Reddit posts via public endpoint`)
     return await processRedditPosts(posts, maxPosts, source)
->>>>>>> 130607fe
 
   } catch (error) {
-    console.error(`  ❌ Reddit OAuth API fetch failed: ${error.message}`)
+    console.error(`  ❌ Reddit fetch failed: ${error.message}`)
     return 0
   }
 }
 
-<<<<<<< HEAD
-async function refreshRedditToken(source) {
-  try {
-    console.log(`  🔄 Refreshing expired Reddit OAuth token for ${source.name}`)
-    
-    if (!source.oauth?.refreshToken) {
-      console.log(`  ❌ No refresh token available for ${source.name}`)
-      return false
-    }
-    
-    const response = await fetch('https://www.reddit.com/api/v1/access_token', {
-      method: 'POST',
-      headers: {
-        'Authorization': `Basic ${Buffer.from(
-          `${process.env.REDDIT_CLIENT_ID}:${process.env.REDDIT_CLIENT_SECRET}`
-        ).toString('base64')}`,
-        'Content-Type': 'application/x-www-form-urlencoded',
-        'User-Agent': 'DevDigest/1.0.0 (by /u/your_username) - https://dev-digest-ag.vercel.app'
-      },
-      body: new URLSearchParams({
-        grant_type: 'refresh_token',
-        refresh_token: source.oauth.refreshToken
-      })
-    })
-    
-    if (!response.ok) {
-      console.log(`  ❌ Token refresh failed: ${response.status}`)
-      return false
-    }
-    
-    const tokenData = await response.json()
-    
-    // Update the source with new tokens
-    await Source.findByIdAndUpdate(source._id, {
-      'oauth.accessToken': tokenData.access_token,
-      'oauth.expiresAt': new Date(Date.now() + (tokenData.expires_in * 1000))
-    })
-    
-    console.log(`  ✅ Token refreshed successfully for ${source.name}`)
-    return true
-    
-  } catch (error) {
-    console.error(`  ❌ Token refresh error: ${error.message}`)
-    return false
-  }
-}
-
-async function fetchRSSContent(source) {
-=======
 // Helper function to process Reddit posts
 async function processRedditPosts(posts, maxPosts, source) {
   let fetchedCount = 0
@@ -602,21 +349,11 @@
 }
 
 async function fetchRSSContent(source, maxPosts) {
->>>>>>> 130607fe
   console.log(`  📡 Fetching RSS content from ${source.url}`)
   
   try {
     const response = await fetch(source.url, {
       headers: {
-<<<<<<< HEAD
-        'User-Agent': 'DevDigest/1.0.0 (Content Aggregator) - https://dev-digest-ag.vercel.app'
-      }
-    })
-
-    if (!response.ok) {
-      console.log(`  ⚠️ RSS feed returned ${response.status} - skipping this source`)
-      return 0
-=======
         'User-Agent': 'DevDigest/1.0.0 (Content Aggregator)'
       },
       // Increased timeout to prevent early breaking
@@ -625,7 +362,6 @@
 
     if (!response.ok) {
       throw new Error(`RSS feed returned ${response.status}: ${response.statusText}`)
->>>>>>> 130607fe
     }
 
     const xmlText = await response.text()
@@ -645,48 +381,6 @@
     console.log(`  📊 Found ${items.length} RSS items`)
     
     let fetchedCount = 0
-<<<<<<< HEAD
-    for (const item of items.slice(0, 10)) { // Reduced from 20 to 10
-      // Skip items without required fields
-      if (!item.title || !item.link) {
-        console.log(`    ⏭️ Skipping RSS item without title or link`)
-        continue
-      }
-      
-      // Check if content already exists to avoid duplicate URL errors
-      const existingContent = await Content.findOne({ url: item.link })
-      if (existingContent) {
-        console.log(`    ⏭️ Skipping duplicate: ${item.title}`)
-        continue
-      }
-      
-      // Try to get better description if it's missing or too short
-      let description = item.description?.substring(0, 500) || ''
-      let fullContent = null
-      
-      if (!description || description.length < 50) {
-        console.log(`    🔍 Fetching full content for: ${item.title}`)
-        try {
-          fullContent = await fetchFullArticleContent(item.link)
-          if (fullContent) {
-            description = fullContent.substring(0, 500)
-            console.log(`    ✅ Got full content (${fullContent.length} chars)`)
-          }
-        } catch (error) {
-          console.log(`    ⚠️ Could not fetch full content: ${error.message}`)
-        }
-      }
-      
-      // Create content item with validation
-      try {
-        const content = new Content({
-          title: item.title || 'Untitled RSS Post',
-          url: item.link,
-          source: source.name,
-          publishedAt: new Date(item.pubDate),
-          summary: description || 'No description available',
-          content: fullContent || null,
-=======
     let duplicateCount = 0
     let errorCount = 0
     
@@ -717,7 +411,6 @@
           publishedAt: item.pubDate,
           summary: description,
           content: null, // No full content for speed
->>>>>>> 130607fe
           sentiment: 'neutral',
           category: source.category,
           difficulty: 'Beginner',
@@ -732,13 +425,8 @@
             wordCount: (item.title.length + (description?.length || 0)),
             upvotes: 0,
             comments: 0,
-<<<<<<< HEAD
-            hasFullContent: !!fullContent,
-            descriptionSource: fullContent ? 'full_article' : 'rss_feed'
-=======
             hasFullContent: false,
             descriptionSource: 'rss_feed'
->>>>>>> 130607fe
           }
         })
 
@@ -747,13 +435,8 @@
         console.log(`    ✅ Saved: ${item.title}`)
         
       } catch (saveError) {
-<<<<<<< HEAD
-        console.error(`    ❌ Failed to save RSS item: ${saveError.message}`)
-        // Continue with next item instead of failing completely
-=======
         errorCount++
         console.error(`    ❌ Failed to save: ${item.title} - ${saveError.message}`)
->>>>>>> 130607fe
       }
     }
 
@@ -776,13 +459,6 @@
       // Fetch top stories from HN
       console.log(`    📰 Fetching Hacker News top stories...`)
       
-<<<<<<< HEAD
-      let fetchedCount = 0
-      for (const storyId of topStories.slice(0, 10)) { // Reduced from 20 to 10
-        try {
-          const storyResponse = await fetch(`https://hacker-news.firebaseio.com/v0/item/${storyId}.json`)
-          const story = await storyResponse.json()
-=======
       try {
         const topStoriesResponse = await fetch(source.url, {
           signal: AbortSignal.timeout(15000) // Increased timeout
@@ -801,7 +477,6 @@
             console.log(`    🎯 Reached max posts limit (${maxPosts}) for this source`)
             break
           }
->>>>>>> 130607fe
           
           try {
             const storyResponse = await fetch(`https://hacker-news.firebaseio.com/v0/item/${storyId}.json`, {
